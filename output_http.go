--- conflicted
+++ resolved
@@ -45,7 +45,7 @@
 	urlRegexp             HTTPUrlRegexp
 	headerFilters         HTTPHeaderFilters
 	headerHashFilters     HTTPHeaderHashFilters
-        outputHTTPUrlRewrite  UrlRewriteMap
+    outputHTTPUrlRewrite  UrlRewriteMap
 
 	headers HTTPHeaders
 	methods HTTPMethods
@@ -55,11 +55,8 @@
 	bufStats *GorStat
 }
 
-<<<<<<< HEAD
-func NewHTTPOutput(options string, headers HTTPHeaders, methods HTTPMethods, urlRegexp HTTPUrlRegexp, headerFilters HTTPHeaderFilters, headerHashFilters HTTPHeaderHashFilters, elasticSearchAddr string) io.Writer {
-=======
-func NewHTTPOutput(options string, headers HTTPHeaders, methods HTTPMethods, urlRegexp HTTPUrlRegexp, headerFilters HTTPHeaderFilters, headerHashFilters HTTPHeaderHashFilters, outputHTTPUrlRewrite UrlRewriteMap) io.Writer {
->>>>>>> 864723fe
+func NewHTTPOutput(options string, headers HTTPHeaders, methods HTTPMethods, urlRegexp HTTPUrlRegexp, headerFilters HTTPHeaderFilters, headerHashFilters HTTPHeaderHashFilters, elasticSearchAddr string, outputHTTPUrlRewrite UrlRewriteMap) io.Writer {
+
 	o := new(HTTPOutput)
 
 	optionsArr := strings.Split(options, "|")
@@ -180,8 +177,8 @@
 		return
 	}
 
-        // Rewrite the path as necessary
-        request.URL.Path = o.outputHTTPUrlRewrite.Rewrite(request.URL.Path)
+    // Rewrite the path as necessary
+    request.URL.Path = o.outputHTTPUrlRewrite.Rewrite(request.URL.Path)
 
 	// Change HOST of original request
 	URL := o.address + request.URL.Path + "?" + request.URL.RawQuery
