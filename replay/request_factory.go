--- conflicted
+++ resolved
@@ -68,12 +68,9 @@
 	request.RequestURI = ""
 	request.URL, _ = url.ParseRequestURI(URL)
 
-<<<<<<< HEAD
-=======
 	Debug("Sending request:", host.Url, request)
 
 	tstart := time.Now()
->>>>>>> 94199fcb
 	resp, err := client.Do(request)
 	tstop := time.Now()
 
