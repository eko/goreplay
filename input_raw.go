package main

import (
	"log"
	"net"
	"time"

	raw "github.com/buger/goreplay/capture"
	"github.com/buger/goreplay/proto"
)

// RAWInput used for intercepting traffic for given address
type RAWInput struct {
	data          chan *raw.TCPMessage
	address       string
	expire        time.Duration
	quit          chan bool
	engine        int
	realIPHeader  []byte
	trackResponse bool
	listener      *raw.Listener
	protocol      raw.TCPProtocol
	bpfFilter     string
	timestampType string
	bufferSize    int64
}

// Available engines for intercepting traffic
const (
	EngineRawSocket = 1 << iota
	EnginePcap
	EnginePcapFile
)

// NewRAWInput constructor for RAWInput. Accepts address with port as argument.
func NewRAWInput(address string, engine int, trackResponse bool, expire time.Duration, realIPHeader string, protocol string, bpfFilter string, timestampType string, bufferSize int64) (i *RAWInput) {
	i = new(RAWInput)
	i.data = make(chan *raw.TCPMessage)
	i.address = address
	i.expire = expire
	i.engine = engine
	i.bpfFilter = bpfFilter
	i.realIPHeader = []byte(realIPHeader)
	i.quit = make(chan bool)
	i.trackResponse = trackResponse
	i.timestampType = timestampType
	i.bufferSize = bufferSize
<<<<<<< HEAD

	switch protocol {
	case "http":
		i.protocol = raw.ProtocolHTTP
	case "binary":
		i.protocol = raw.ProtocolBinary
		if !PRO {
			log.Fatal("Binary protocols can be used only with PRO license")
		}
	default:
		log.Fatal("Unsupported protocol:", protocol)
	}

=======
>>>>>>> a63ce611
	i.listen(address)

	return
}

func (i *RAWInput) Read(data []byte) (int, error) {
	msg := <-i.data
	buf := msg.Bytes()

	var header []byte

	if msg.IsIncoming {
		header = payloadHeader(RequestPayload, msg.UUID(), msg.Start.UnixNano(), -1)
		if len(i.realIPHeader) > 0 {
			buf = proto.SetHeader(buf, i.realIPHeader, []byte(msg.IP().String()))
		}
	} else {
		header = payloadHeader(ResponsePayload, msg.UUID(), msg.Start.UnixNano(), msg.End.UnixNano()-msg.AssocMessage.End.UnixNano())
	}

	copy(data[0:len(header)], header)
	copy(data[len(header):], buf)

	return len(buf) + len(header), nil
}

func (i *RAWInput) listen(address string) {
	Debug("Listening for traffic on: " + address)

	host, port, err := net.SplitHostPort(address)
	if err != nil {
		log.Fatalf("input-raw: error while parsing address: %s", err)
	}

	i.listener = raw.NewListener(host, port, i.engine, i.trackResponse, i.expire, i.protocol, i.bpfFilter, i.timestampType, i.bufferSize, Settings.inputRAWOverrideSnapLen, Settings.inputRAWImmediateMode)

	ch := i.listener.Receiver()

	go func() {
		for {
			select {
			case <-i.quit:
				return
			case i.data <- <-ch: // Receiving TCPMessage object
			}
		}
	}()
}

func (i *RAWInput) String() string {
	return "Intercepting traffic from: " + i.address
}

// Close closes the input raw listener
func (i *RAWInput) Close() error {
	i.listener.Close()
	close(i.quit)
	return nil
}<|MERGE_RESOLUTION|>--- conflicted
+++ resolved
@@ -45,7 +45,6 @@
 	i.trackResponse = trackResponse
 	i.timestampType = timestampType
 	i.bufferSize = bufferSize
-<<<<<<< HEAD
 
 	switch protocol {
 	case "http":
@@ -59,8 +58,6 @@
 		log.Fatal("Unsupported protocol:", protocol)
 	}
 
-=======
->>>>>>> a63ce611
 	i.listen(address)
 
 	return
