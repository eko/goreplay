--- conflicted
+++ resolved
@@ -1,22 +1,13 @@
 package main
 
 import (
-<<<<<<< HEAD
-    "github.com/buger/gor-pro/proto"
-    "bytes"
-    "compress/gzip"
-    "strconv"
-    "io/ioutil"
-    "net/http/httputil"
-=======
 	"bytes"
 	"compress/gzip"
 	"io/ioutil"
 	"net/http/httputil"
 	"strconv"
 
-	"github.com/buger/goreplay/proto"
->>>>>>> d3096505
+	"github.com/buger/gor-pro/proto"
 )
 
 func prettifyHTTP(p []byte) []byte {
