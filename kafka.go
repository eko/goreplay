package main

import (
	"bytes"
	"fmt"
<<<<<<< HEAD
	"github.com/Shopify/sarama"
	"github.com/buger/gor-pro/proto"
=======

	"github.com/buger/goreplay/proto"

	"github.com/Shopify/sarama"
>>>>>>> d3096505
)

// KafkaConfig should contains required information to
// build producers.
type KafkaConfig struct {
	host     string
	topic    string
	producer sarama.AsyncProducer
	consumer sarama.Consumer
	useJSON  bool
}

// KafkaMessage should contains catched request information that should be
// passed as Json to Apache Kafka.
type KafkaMessage struct {
	ReqURL     string            `json:"Req_URL"`
	ReqType    string            `json:"Req_Type"`
	ReqID      string            `json:"Req_ID"`
	ReqTs      string            `json:"Req_Ts"`
	ReqMethod  string            `json:"Req_Method"`
	ReqBody    string            `json:"Req_Body,omitempty"`
	ReqHeaders map[string]string `json:"Req_Headers,omitempty"`
}

// Dump returns the given request in its HTTP/1.x wire
// representation.
func (m KafkaMessage) Dump() ([]byte, error) {
	var b bytes.Buffer

	b.WriteString(fmt.Sprintf("%s %s %s\n", m.ReqType, m.ReqID, m.ReqTs))
	b.WriteString(fmt.Sprintf("%s %s HTTP/1.1", m.ReqMethod, m.ReqURL))
	b.Write(proto.CLRF)
	for key, value := range m.ReqHeaders {
		b.WriteString(fmt.Sprintf("%s: %s", key, value))
		b.Write(proto.CLRF)
	}

	b.Write(proto.CLRF)
	b.WriteString(m.ReqBody)

	return b.Bytes(), nil
}<|MERGE_RESOLUTION|>--- conflicted
+++ resolved
@@ -3,15 +3,9 @@
 import (
 	"bytes"
 	"fmt"
-<<<<<<< HEAD
+
+	"github.com/buger/gor-pro/proto"
 	"github.com/Shopify/sarama"
-	"github.com/buger/gor-pro/proto"
-=======
-
-	"github.com/buger/goreplay/proto"
-
-	"github.com/Shopify/sarama"
->>>>>>> d3096505
 )
 
 // KafkaConfig should contains required information to
